# Copyright 2016 Virgil Dupras
#
# This software is licensed under the "GPLv3" License as described in the "LICENSE" file,
# which should be included with this package. The terms are also available at
# http://www.gnu.org/licenses/gpl-3.0.html

import sys
import os
import os.path as op
import shutil
import glob
import compileall
from argparse import ArgumentParser
import platform

from setuptools import setup, Extension

from hscommon import sphinxgen
from hscommon.plat import ISOSX, ISLINUX, ISWINDOWS
from hscommon.build import (
    print_and_do, copy_packages, move_all, copy, hardlink, filereplace,
    add_to_pythonpath, copy_sysconfig_files_for_embed, build_cocoalib_xibless, OSXAppStructure,
    build_cocoa_ext, copy_embeddable_python_dylib, collect_stdlib_dependencies
)
from hscommon import loc
from hscommon.util import ensure_folder, modified_after, delete_files_with_pattern

def parse_args():
    parser = ArgumentParser()
    parser.add_argument(
        '--ui',
        help="Type of UI to build. 'qt' or 'cocoa'. Default is determined by your system."
    )
    parser.add_argument(
        '--dev', action='store_true', default=False,
        help="If this flag is set, will configure for dev builds."
    )
    parser.add_argument(
        '--clean', action='store_true', dest='clean',
        help="Clean build folder before building"
    )
    parser.add_argument(
        '--doc', action='store_true', dest='doc',
        help="Build only the help file"
    )
    parser.add_argument(
        '--loc', action='store_true', dest='loc',
        help="Build only localization"
    )
    parser.add_argument(
        '--updatepot', action='store_true', dest='updatepot',
        help="Generate .pot files from source code."
    )
    parser.add_argument(
        '--mergepot', action='store_true', dest='mergepot',
        help="Update all .po files based on .pot files."
    )
    parser.add_argument(
        '--cocoamod', action='store_true', dest='cocoamod',
        help="Build only Cocoa modules"
    )
    parser.add_argument(
        '--ext', action='store_true', dest='ext',
        help="Build only ext modules"
    )
    parser.add_argument(
        '--no-ext', action='store_true', dest='no_ext',
        help="Do not build ext modules."
    )
    parser.add_argument(
        '--cocoa-compile', action='store_true', dest='cocoa_compile',
        help="Build only Cocoa executable"
    )
    parser.add_argument(
        '--xibless', action='store_true', dest='xibless',
        help="Build only xibless UIs"
    )
    parser.add_argument(
        '--normpo', action='store_true', dest='normpo',
        help="Normalize all PO files (do this before commit)."
    )
    args = parser.parse_args()
    return args

def clean():
    TOCLEAN = [
        'build',
        op.join('cocoa', 'build'),
        op.join('cocoa', 'autogen'),
        'dist',
        'install',
        op.join('help', 'en', 'image')
    ]
    for path in TOCLEAN:
        try:
            os.remove(path)
        except Exception:
            try:
                shutil.rmtree(path)
            except Exception:
                pass

def cocoa_compile_command():
    return '{0} waf configure && {0} waf'.format(sys.executable)

def cocoa_app():
    return OSXAppStructure('build/moneyGuru.app')

def build_xibless(dest='cocoa/autogen'):
    import xibless
    ensure_folder(dest)
    FNPAIRS = [
        ('lookup.py', 'MGLookup_UI'),
        ('schedule_scope_dialog.py', 'MGRecurrenceScopeDialog_UI'),
        ('custom_date_range_dialog.py', 'MGCustomDateRangePanel_UI'),
        ('account_reassign_panel.py', 'MGAccountReassignPanel_UI'),
        ('csv_layout_name.py', 'MGCSVLayoutNameDialog_UI'),
        ('csv_import_options.py', 'MGCSVImportOptions_UI'),
        ('import_window.py', 'MGImportWindow_UI'),
        ('export_panel.py', 'MGExportPanel_UI'),
        ('budget_panel.py', 'MGBudgetPanel_UI'),
        ('schedule_panel.py', 'MGSchedulePanel_UI'),
        ('mass_editing_panel.py', 'MGMassEditionPanel_UI'),
        ('transaction_panel.py', 'MGTransactionInspector_UI'),
        ('account_panel.py', 'MGAccountProperties_UI'),
        ('newtab_view.py', 'MGEmptyView_UI'),
        ('docprops_view.py', 'MGDocPropsView_UI'),
        ('transaction_view.py', 'MGTransactionView_UI'),
        ('account_view.py', 'MGAccountView_UI'),
        ('account_sheet_view.py', 'MGAccountSheetView_UI'),
        ('date_range_selector.py', 'MGDateRangeSelector_UI'),
        ('main_window.py', 'MGMainWindowController_UI'),
        ('preferences_panel.py', 'MGPreferencesPanel_UI'),
        ('main_menu.py', 'MGMainMenu_UI'),
    ]
    for srcname, dstname in FNPAIRS:
        srcpath = op.join('cocoa', 'ui', srcname)
        dstpath = op.join(dest, dstname)
        if modified_after(srcpath, dstpath + '.h'):
            print("Generating xibless UI %s" % srcpath)
            xibless.generate(srcpath, dstpath, localizationTable='Localizable')

def build_cocoa(dev):
    print("Creating OS X app structure")
    app = cocoa_app()
    # We import this here because we don't want opened module to prevent us replacing .pyd files.
    from core.app import Application as MoneyGuruApp
    app_version = MoneyGuruApp.VERSION
    filereplace('cocoa/InfoTemplate.plist', 'build/Info.plist', version=app_version)
    app.create('build/Info.plist')
    print("Building localizations")
    build_localizations('cocoa')
    print("Building xibless UIs")
    build_cocoalib_xibless()
    build_xibless()
    print("Building Python extensions")
    build_cocoa_proxy_module()
    build_cocoa_bridging_interfaces()
    print("Building the cocoa layer")
    copy_embeddable_python_dylib('build')
    pydep_folder = op.join(app.resources, 'py')
    ensure_folder(pydep_folder)
    if dev:
        hardlink('cocoa/mg_cocoa.py', 'build/mg_cocoa.py')
    else:
        copy('cocoa/mg_cocoa.py', 'build/mg_cocoa.py')
<<<<<<< HEAD
    tocopy = ['core', 'hscommon', 'cocoalib/cocoa', 'objp']
    # In support for the YahooFinanceCurrencProvider
    tocopy += ['yahoo_finance', 'simplejson', 'pytz']
=======
    tocopy = ['core', 'hscommon', 'cocoalib/cocoa', 'objp', 'cProfile', 'pstats']
>>>>>>> 4abb0e5a
    copy_packages(tocopy, pydep_folder, create_links=dev)
    sys.path.insert(0, 'build')
    collect_stdlib_dependencies('build/mg_cocoa.py', pydep_folder)
    del sys.path[0]
    copy_sysconfig_files_for_embed(pydep_folder)
    if not dev:
        # Important: Don't ever run delete_files_with_pattern('*.py') on dev builds because you'll
        # be deleting all py files in symlinked folders.
        compileall.compile_dir(pydep_folder, force=True, legacy=True)
        delete_files_with_pattern(pydep_folder, '*.py')
        delete_files_with_pattern(pydep_folder, '__pycache__')
    print("Compiling with WAF")
    os.chdir('cocoa')
    print_and_do(cocoa_compile_command())
    os.chdir('..')
    app.copy_executable('cocoa/build/moneyGuru')
    build_help()
    print("Copying resources and frameworks")
    resources = [
        'cocoa/dsa_pub.pem', 'build/mg_cocoa.py', 'build/help', 'data/example.moneyguru',
    ] + glob.glob('images/*')
    app.copy_resources(*resources, use_symlinks=dev)
    app.copy_frameworks(
        'build/Python', 'cocoalib/Sparkle.framework',
    )
    print("Creating the run.py file")
    tmpl = open('run_template_cocoa.py', 'rt').read()
    run_contents = tmpl.replace('{{app_path}}', app.dest)
    open('run.py', 'wt').write(run_contents)

def build_qt(dev):
    qrc_path = op.join('qt', 'mg.qrc')
    pyrc_path = op.join('qt', 'mg_rc.py')
    ret = print_and_do("pyrcc5 {} > {}".format(qrc_path, pyrc_path))
    if ret != 0:
        raise RuntimeError("pyrcc5 call failed with code {}. Aborting build".format(ret))
    build_help()
    print("Creating the run.py file")
    shutil.copy('run_template_qt.py', 'run.py')

def build_help():
    print("Generating Help")
    current_platform = 'osx' if ISOSX else 'win'
    current_path = op.abspath('.')
    confpath = op.join(current_path, 'help', 'conf.tmpl')
    help_basepath = op.join(current_path, 'help', 'en')
    help_destpath = op.join(current_path, 'build', 'help')
    changelog_path = op.join(current_path, 'help', 'changelog')
    credits_path = op.join(current_path, 'help', 'credits.rst')
    credits_tmpl = op.join(help_basepath, 'credits.tmpl')
    credits_out = op.join(help_basepath, 'credits.rst')
    filereplace(credits_tmpl, credits_out, credits=open(credits_path, 'rt', encoding='utf-8').read())
    image_src = op.join(current_path, 'help', 'image_{}'.format(current_platform))
    image_dst = op.join(current_path, 'help', 'en', 'image')
    if not op.exists(image_dst):
        try:
            os.symlink(image_src, image_dst)
        except (NotImplementedError, OSError): # Windows crappy symlink support
            shutil.copytree(image_src, image_dst)
    tixurl = "https://github.com/hsoft/moneyguru/issues/{}"
    confrepl = {'platform': current_platform}
    sphinxgen.gen(help_basepath, help_destpath, changelog_path, tixurl, confrepl, confpath)

def build_base_localizations():
    loc.compile_all_po('locale')

def build_qt_localizations():
    loc.compile_all_po(op.join('qtlib', 'locale'))
    loc.merge_locale_dir(op.join('qtlib', 'locale'), 'locale')

def build_localizations(ui):
    build_base_localizations()
    if ui == 'cocoa':
        app = cocoa_app()
        loc.build_cocoa_localizations(app)
        locale_dest = op.join(app.resources, 'locale')
    elif ui == 'qt':
        build_qt_localizations()
        locale_dest = op.join('build', 'locale')
    if op.exists(locale_dest):
        shutil.rmtree(locale_dest)
    shutil.copytree('locale', locale_dest, ignore=shutil.ignore_patterns('*.po', '*.pot'))
    if ui == 'qt' and not ISLINUX:
        print("Copying qt_*.qm files into the 'locale' folder")
        from PyQt5.QtCore import QLibraryInfo
        trfolder = QLibraryInfo.location(QLibraryInfo.TranslationsPath)
        for lang in loc.get_langs('locale'):
            qmname = 'qt_%s.qm' % lang
            src = op.join(trfolder, qmname)
            if op.exists(src):
                copy(src, op.join('build', 'locale', qmname))

def build_updatepot():
    if ISOSX:
        print("Updating Cocoa strings file.")
        build_cocoalib_xibless('cocoalib/autogen')
        loc.generate_cocoa_strings_from_code('cocoalib', 'cocoalib/en.lproj')
        # If we don't delete 'cocoalib/autogen', it messes with compilation
        shutil.rmtree('cocoalib/autogen')
        build_xibless()
        loc.generate_cocoa_strings_from_code('cocoa', 'cocoa/en.lproj')
    print("Building .pot files from source files")
    print("Building core.pot")
    loc.generate_pot(['core'], op.join('locale', 'core.pot'), ['tr'])
    print("Building columns.pot")
    loc.generate_pot(['core'], op.join('locale', 'columns.pot'), ['trcol'])
    print("Building ui.pot")
    # When we're not under OS X, we don't want to overwrite ui.pot because it contains Cocoa locs
    # We want to merge the generated pot with the old pot in the most preserving way possible.
    loc.generate_pot(['qt'], op.join('locale', 'ui.pot'), ['tr'], merge=(not ISOSX))
    print("Building qtlib.pot")
    loc.generate_pot(['qtlib'], op.join('qtlib', 'locale', 'qtlib.pot'), ['tr'])
    if ISOSX:
        print("Building cocoalib.pot")
        cocoalib_pot = op.join('cocoalib', 'locale', 'cocoalib.pot')
        os.remove(cocoalib_pot)
        loc.strings2pot(op.join('cocoalib', 'en.lproj', 'cocoalib.strings'), cocoalib_pot)
        print("Enhancing ui.pot with Cocoa's strings files")
        loc.strings2pot(op.join('cocoa', 'en.lproj', 'Localizable.strings'), op.join('locale', 'ui.pot'))

def build_mergepot():
    print("Updating .po files using .pot files")
    loc.merge_pots_into_pos('locale')
    loc.merge_pots_into_pos(op.join('qtlib', 'locale'))

def build_normpo():
    loc.normalize_all_pos('locale')
    loc.normalize_all_pos(op.join('qtlib', 'locale'))
    loc.normalize_all_pos(op.join('cocoalib', 'locale'))

def build_ext():
    print("Building C extensions")
    if ISWINDOWS and platform.architecture()[0] == '64bit':
        print("""Detecting a 64bit Windows here. You might have problems compiling. If you do, do this:
1. Install the Windows SDK.
2. Start the Windows SDK's console.
3. Then run:
setenv /x64 /release
set DISTUTILS_USE_SDK=1
set MSSdk=1
4. Try the build command again.
If the above fails and you are testing locally for a non-production release,
then you can pass a --no-ext option to this build script to skip the extension
module which will then use pure python reference implementations.
        """)
    exts = []
    exts.append(Extension(
        '_amount',
        [op.join('core', 'modules', 'amount.c')],
        # Needed to avoid tricky compile warnings after having enabled the strict ABI
        extra_compile_args=['-fno-strict-aliasing'],
    ))
    setup(
        script_args=['build_ext', '--inplace'],
        ext_modules=exts,
    )
    move_all('_amount*', op.join('core', 'model'))

def build_cocoa_proxy_module():
    print("Building Cocoa Proxy")
    import objp.p2o
    objp.p2o.generate_python_proxy_code('cocoalib/cocoa/CocoaProxy.h', 'build/CocoaProxy.m')
    build_cocoa_ext(
        "CocoaProxy", 'cocoalib/cocoa',
        ['cocoalib/cocoa/CocoaProxy.m', 'build/CocoaProxy.m', 'build/ObjP.m',
            'cocoalib/HSErrorReportWindow.m', 'cocoa/autogen/HSErrorReportWindow_UI.m'],
        ['AppKit', 'CoreServices'],
        ['cocoalib', 'cocoa/autogen']
    )

def build_cocoa_bridging_interfaces():
    print("Building Cocoa Bridging Interfaces")
    import objp.o2p
    import objp.p2o
    import objp.const
    add_to_pythonpath('cocoa')
    add_to_pythonpath('cocoalib')
    from cocoa.inter import (
        PyGUIObject, GUIObjectView, PyTextField, PyTable, TableView, PyColumns,
        ColumnsView, PyOutline, PySelectableList, SelectableListView, PyBaseApp, BaseAppView
    )
    # This createPool() business is a bit hacky, but upon importing mg_cocoa, we call
    # install_gettext_trans_under_cocoa() which uses proxy functions (and thus need an active
    # autorelease pool). If we don't do that, we get leak warnings.
    from cocoa import proxy
    proxy.createPool()
    from mg_cocoa import (
        PyPanel, PanelView, PyBaseView,
        PyTableWithDate, PyCompletableEdit, PyDateWidget,
        PyCSVImportOptions, CSVImportOptionsView, PyImportTable, PySplitTable, PyLookup, LookupView,
        PyDateRangeSelector, DateRangeSelectorView, PyImportWindow, ImportWindowView,
        PyFilterBar, FilterBarView, PyReport, ReportView, PyScheduleTable, PyBudgetTable,
        PyEntryTable, PyTransactionTable, PyGeneralLedgerTable, PyChart, ChartView,
        PyAccountPanel, PyMassEditionPanel, PyBudgetPanel, BudgetPanelView, PyCustomDateRangePanel,
        PyAccountReassignPanel, PyExportPanel, ExportPanelView, PyPanelWithTransaction,
        PanelWithTransactionView, PyTransactionPanel, PySchedulePanel, SchedulePanelView,
        BaseViewView, PyAccountSheetView, PyTransactionView,
        PyAccountView, AccountViewView, PyScheduleView, PyBudgetView,
        PyGeneralLedgerView, PyDocPropsView, PyPluginListView, PyEmptyView, PyReadOnlyPluginView,
        PyMainWindow, MainWindowView, PyDocument, DocumentView, PyMoneyGuruApp
    )
    from mg_cocoa import PyPrintView, PySplitPrint, PyTransactionPrint, PyEntryPrint
    allclasses = [
        PyGUIObject, PyTextField, PyTable, PyColumns, PyOutline, PySelectableList,
        PyBaseApp, PyPanel, PyBaseView, PyTableWithDate, PyCompletableEdit, PyDateWidget,
        PyCSVImportOptions, PyImportTable, PySplitTable, PyLookup, PyDateRangeSelector,
        PyImportWindow, PyFilterBar, PyReport, PyScheduleTable, PyBudgetTable,
        PyEntryTable, PyTransactionTable, PyGeneralLedgerTable, PyChart, PyAccountPanel,
        PyMassEditionPanel, PyBudgetPanel, PyCustomDateRangePanel, PyAccountReassignPanel,
        PyExportPanel, PyPanelWithTransaction, PyTransactionPanel, PySchedulePanel,
        PyAccountSheetView, PyTransactionView, PyAccountView, PyScheduleView, PyBudgetView,
        PyGeneralLedgerView, PyDocPropsView, PyPluginListView, PyEmptyView, PyReadOnlyPluginView,
        PyMainWindow, PyDocument, PyMoneyGuruApp
    ]
    proxy.destroyPool()
    allclasses += [PyPrintView, PySplitPrint, PyTransactionPrint, PyEntryPrint]
    for class_ in allclasses:
        objp.o2p.generate_objc_code(class_, 'cocoa/autogen', inherit=True)
    allclasses = [
        GUIObjectView, TableView, ColumnsView, SelectableListView, BaseAppView,
        PanelView, CSVImportOptionsView, LookupView, DateRangeSelectorView, ImportWindowView,
        FilterBarView, ReportView, BudgetPanelView, ExportPanelView, PanelWithTransactionView,
        SchedulePanelView, BaseViewView, AccountViewView, MainWindowView,
        DocumentView, ChartView
    ]
    clsspecs = [objp.o2p.spec_from_python_class(class_) for class_ in allclasses]
    objp.p2o.generate_python_proxy_code_from_clsspec(clsspecs, 'build/CocoaViews.m')
    py_folder = op.join(cocoa_app().resources, 'py')
    ensure_folder(py_folder)
    build_cocoa_ext('CocoaViews', py_folder, ['build/CocoaViews.m', 'build/ObjP.m'])
    import mg_const
    objp.const.generate_objc_code(mg_const, 'cocoa/autogen/PyConst.h')

def build_normal(ui, dev, do_build_ext=True):
    build_localizations(ui)
    if do_build_ext:
        build_ext()
    if ui == 'cocoa':
        build_cocoa(dev)
    elif ui == 'qt':
        build_qt(dev)

def main():
    args = parse_args()
    ui = args.ui
    if ui not in ('cocoa', 'qt'):
        ui = 'cocoa' if ISOSX else 'qt'
    print("Building moneyGuru with UI {}".format(ui))
    if args.dev:
        print("Building in Dev mode")
    if args.clean:
        clean()
    if not op.exists('build'):
        os.mkdir('build')
    if args.doc:
        build_help()
    elif args.loc:
        build_localizations(ui)
    elif args.updatepot:
        build_updatepot()
    elif args.mergepot:
        build_mergepot()
    elif args.normpo:
        build_normpo()
    elif args.cocoamod:
        build_cocoa_proxy_module()
        build_cocoa_bridging_interfaces()
    elif args.ext:
        build_ext()
    elif args.cocoa_compile:
        os.chdir('cocoa')
        print_and_do(cocoa_compile_command())
        os.chdir('..')
        cocoa_app().copy_executable('cocoa/build/moneyGuru')
    elif args.xibless:
        build_cocoalib_xibless()
        build_xibless()
    else:
        build_normal(ui, args.dev, not args.no_ext)

if __name__ == '__main__':
    main()
<|MERGE_RESOLUTION|>--- conflicted
+++ resolved
@@ -164,13 +164,9 @@
         hardlink('cocoa/mg_cocoa.py', 'build/mg_cocoa.py')
     else:
         copy('cocoa/mg_cocoa.py', 'build/mg_cocoa.py')
-<<<<<<< HEAD
-    tocopy = ['core', 'hscommon', 'cocoalib/cocoa', 'objp']
+    tocopy = ['core', 'hscommon', 'cocoalib/cocoa', 'objp', 'cProfile', 'pstats']
     # In support for the YahooFinanceCurrencProvider
     tocopy += ['yahoo_finance', 'simplejson', 'pytz']
-=======
-    tocopy = ['core', 'hscommon', 'cocoalib/cocoa', 'objp', 'cProfile', 'pstats']
->>>>>>> 4abb0e5a
     copy_packages(tocopy, pydep_folder, create_links=dev)
     sys.path.insert(0, 'build')
     collect_stdlib_dependencies('build/mg_cocoa.py', pydep_folder)
