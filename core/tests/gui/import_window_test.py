# Created By: Virgil Dupras
# Created On: 2008-08-08
<<<<<<< HEAD
# Copyright 2015 Hardcoded Software (http://www.hardcoded.net)
# 
# This software is licensed under the "GPLv3" License as described in the "LICENSE" file, 
# which should be included with this package. The terms are also available at 
# http://www.gnu.org/licenses/gpl-3.0.html
=======
# Copyright 2014 Hardcoded Software (http://www.hardcoded.net)
#
# This software is licensed under the "BSD" License as described in the "LICENSE" file,
# which should be included with this package. The terms are also available at
# http://www.hardcoded.net/licenses/bsd_license
>>>>>>> a6a03412

from datetime import date

from hscommon.testutil import eq_

from ..base import TestApp, with_app, DictLoader, testdata
from ...model.date import YearRange
from ...gui.import_window import SwapType, ActionSelectionOptions

from core.model.transaction import Split
from core.model.account import AccountType
from core.model.amount import Amount
from core.plugin import ImportActionPlugin

#--- No setup

@with_app(TestApp)
def test_MMM_date_formats_are_supported(app):
    TXNS = [
        {'date': '16 SEP 2012', 'amount': '1'},
    ]
    app.fake_import('foo', TXNS)
    app.iwin.import_selected_pane()
    eq_(app.itable[0].date_import, '16/09/2012')
    eq_(app.iwin.swap_type_list[0], "dd MMM yyyy --> MMM dd yyyy")

#---
def app_import_checkbook_qif():
    app = TestApp()
    app.clear_gui_calls()
    app.doc.date_range = YearRange(date(2007, 1, 1))
    app.mw.parse_file_for_import(testdata.filepath('qif/checkbook.qif'))
    app.check_gui_calls(app.iwin.view, ['refresh_tabs', 'refresh_target_accounts', 'show'])
    return app

@with_app(app_import_checkbook_qif)
def test_account_tabs(app):
    # There is one account tab for each imported account, the first is selected, and each tab
    # has a counter indicating the number of entries in each account.
    eq_(len(app.iwin.panes), 2)
    eq_(app.iwin.panes[0].name, 'Account 1')
    eq_(app.iwin.panes[1].name, 'Account 2')
    eq_(app.iwin.panes[0].count, 5)
    eq_(app.iwin.panes[1].count, 3)
    eq_(app.iwin.selected_pane_index, 0)

@with_app(app_import_checkbook_qif)
def test_close_pane(app):
    # It's possible to close any pane
    app.iwin.close_pane(1) # It's not the selected pane
    eq_(len(app.iwin.panes), 1)
    eq_(app.iwin.panes[0].name, 'Account 1')
    eq_(app.iwin.panes[0].count, 5)

@with_app(app_import_checkbook_qif)
def test_close_selected_pane(app):
    # When closing the selected pane, everything is correctly refreshed
    app.add_account('bar')
    app.iwin.selected_target_account_index = 1
    app.iwin.close_pane(0)
    eq_(len(app.iwin.panes), 1)
    eq_(app.iwin.panes[0].name, 'Account 2')
    eq_(app.iwin.panes[0].count, 3)
    eq_(len(app.itable), 3)

@with_app(app_import_checkbook_qif)
def test_close_first_pane_when_selected_is_last(app):
    # When the selected pane index is last, closing it decrements the selected pane index
    app.iwin.selected_pane_index = 1
    app.iwin.close_pane(0)
    eq_(app.iwin.selected_pane_index, 0)

@with_app(app_import_checkbook_qif)
def test_close_selected_pane_when_last(app):
    # When the selected pane index is last, closing it decrements the selected pane index
    app.iwin.selected_pane_index = 1
    app.iwin.close_pane(1)
    eq_(app.iwin.selected_pane_index, 0)

@with_app(app_import_checkbook_qif)
def test_dirty(app):
    # Simply loading a file for import doesn't make the document dirty
    assert not app.doc.is_dirty()

@with_app(app_import_checkbook_qif)
def test_import_selected_pane(app):
    # import_selected_pane() imports the currenctly selected pane and closes it
    app.iwin.import_selected_pane()
    # The pane has been closed
    eq_(len(app.iwin.panes), 1)
    eq_(app.iwin.panes[0].name, 'Account 2')
    app.check_gui_calls(app.iwin.view, ['update_selected_pane', 'close_selected_tab', 'set_swap_button_enabled'])
    app.show_nwview()
    # The account & entries has been added
    eq_(app.bsheet.assets[0].name, 'Account 1')
    app.bsheet.selected = app.bsheet.assets[0]
    app.show_account()
    eq_(app.etable_count(), 5)
    # When importing the last pane, the window should close
    app.clear_gui_calls()
    app.iwin.import_selected_pane()
    app.check_gui_calls(app.iwin.view, ['close_selected_tab', 'close'])

@with_app(app_import_checkbook_qif)
def test_import_selected_pane_with_some_entries_disabled(app):
    # When the will_import checkbox is unchecked, don't import the entry
    app.itable[0].will_import = False
    app.iwin.import_selected_pane()
    app.show_nwview()
    app.bsheet.selected = app.bsheet.assets[0]
    app.show_account()
    eq_(app.etable_count(), 4)

@with_app(app_import_checkbook_qif)
def test_invert_amounts(app):
    app.iwin.swap_type_list.select(SwapType.InvertAmount)
    app.iwin.perform_swap()
    eq_(app.itable[0].amount_import, '-42.32')
    eq_(app.itable[1].amount_import, '-100.00')
    eq_(app.itable[2].amount_import, '60.00')

@with_app(app_import_checkbook_qif)
def test_remember_target_account_selection(app):
    # When selecting a target account, it's specific to the ane we're in
    app.add_account('foo')
    app.iwin.selected_target_account_index = 1
    app.clear_gui_calls()
    app.iwin.selected_pane_index = 1
    app.check_gui_calls(app.iwin.view, ['update_selected_pane', 'set_swap_button_enabled'])
    eq_(app.iwin.selected_target_account_index, 0)
    app.iwin.selected_target_account_index = 1
    app.iwin.selected_pane_index = 0
    eq_(app.iwin.selected_target_account_index, 1)
    # target account selection is instance based, not index based
    app.add_account('bar')
    eq_(app.iwin.selected_target_account_index, 2)
    app.iwin.selected_pane_index = 1
    eq_(app.iwin.selected_target_account_index, 2)

@with_app(app_import_checkbook_qif)
def test_select_out_of_range_tab_index(app):
    # ignore index set that are out of range
    app.iwin.selected_pane_index = 2
    eq_(app.iwin.selected_pane_index, 0)

@with_app(app_import_checkbook_qif)
def test_switch_description_payee(app):
    app.iwin.swap_type_list.select(SwapType.DescriptionPayee)
    app.iwin.perform_swap()
    # the 4th entry is the Hydro Quebec entry
    eq_(app.itable[3].description_import, 'Hydro-Quebec')
    eq_(app.itable[3].payee_import, 'Power Bill')

@with_app(app_import_checkbook_qif)
def test_target_accounts(app):
    # Target accounts are updated when accounts are added/removed
    eq_(app.iwin.target_account_names, ['< New Account >'])
    app.add_account('Foo')
    app.check_gui_calls(app.iwin.view, ['refresh_target_accounts'])
    app.add_account('bar')
    app.check_gui_calls(app.iwin.view, ['refresh_target_accounts'])
    eq_(app.iwin.target_account_names, ['< New Account >', 'bar', 'Foo'])
    app.show_nwview()
    app.bsheet.selected = app.bsheet.assets[0] # bar
    app.bsheet.delete()
    app.check_gui_calls(app.iwin.view, ['refresh_target_accounts'])
    eq_(app.iwin.target_account_names, ['< New Account >', 'Foo'])
    app.add_account()
    app.check_gui_calls(app.iwin.view, ['refresh_target_accounts'])
    eq_(app.iwin.target_account_names, ['< New Account >', 'Foo', 'New account'])

@with_app(app_import_checkbook_qif)
def test_swap_date_texts(app):
    # The first three items in the swap type list are date swapping actions and their text are in
    # the format <current date format> --> <format after swapping>.
    # checkbook.qif dates have the format MM/dd/yy
    eq_(app.iwin.swap_type_list[0], "MM/dd/yy --> dd/MM/yy")
    eq_(app.iwin.swap_type_list[1], "MM/dd/yy --> yy/dd/MM")
    eq_(app.iwin.swap_type_list[2], "MM/dd/yy --> MM/yy/dd")
    eq_(len(app.iwin.swap_type_list), 5) # the 3 date swaps + description swap + amount invert

@with_app(app_import_checkbook_qif)
def test_swap_date_texts_after_swap(app):
    # After a swap, the old date format becomes the new base date format, but only in the affected
    # pane.
    app.iwin.perform_swap() # Swap Day <--> Month
    eq_(app.iwin.swap_type_list[0], "dd/MM/yy --> MM/dd/yy")
    eq_(app.iwin.swap_type_list[1], "dd/MM/yy --> dd/yy/MM")
    eq_(app.iwin.swap_type_list[2], "dd/MM/yy --> yy/MM/dd")
    # ... but only the selected pane
    app.iwin.selected_pane_index = 1
    eq_(app.iwin.swap_type_list[0], "MM/dd/yy --> dd/MM/yy")

#---
def app_import_checkbook_qif_twice():
    app = TestApp()
    app.doc.date_range = YearRange(date(2007, 1, 1))
    app.mw.parse_file_for_import(testdata.filepath('qif/checkbook.qif'))
    app.mw.parse_file_for_import(testdata.filepath('qif/checkbook.qif'))
    return app

@with_app(app_import_checkbook_qif_twice)
def test_import_again(app):
    #Importing when there are already open tabs adds the new tabs to the iwin
    eq_(len(app.iwin.panes), 4)

@with_app(app_import_checkbook_qif_twice)
def test_switch_description_payee_apply_to_all(app):
    app.iwin.swap_type_list.select(SwapType.DescriptionPayee)
    app.iwin.perform_swap(apply=True)
    # the 4th entry is the Hydro Quebec entry
    app.iwin.selected_pane_index = 2
    eq_(app.itable[3].description_import, 'Hydro-Quebec')
    eq_(app.itable[3].payee_import, 'Power Bill')


#---
def app_import_checkbook_qif_with_existing_txns():
    app = TestApp()
    app.add_account('foo')
    app.show_account()
    app.add_entry(date='01/01/2007', description='first entry', increase='1')
    app.aview.toggle_reconciliation_mode()
    app.etable.toggle_reconciled()
    app.aview.toggle_reconciliation_mode() # commit
    app.add_entry(date='02/01/2007', description='second entry', increase='2')
    app.doc.date_range = YearRange(date(2007, 1, 1))
    app.mw.parse_file_for_import(testdata.filepath('qif/checkbook.qif'))
    app.clear_gui_calls()
    app.iwin.selected_target_account_index = 1 # foo
    app.itable.view.check_gui_calls(['refresh'])
    return app

@with_app(app_import_checkbook_qif_with_existing_txns)
def test_import(app):
    # Import happens in the selected target account
    app.iwin.import_selected_pane()
    eq_(app.bsheet.assets.children_count, 3) # did not add a new account
    app.bsheet.selected = app.bsheet.assets[0]
    app.show_account()
    eq_(app.etable_count(), 7) # The entries have been added

@with_app(app_import_checkbook_qif_with_existing_txns)
def test_match_then_import(app):
    # The entry matching has the correct effect on the import
    app.itable.bind(2, 5) # second entry --> 04/02/2007 Transfer 80.00
    app.iwin.import_selected_pane()
    # The merged entry is supposed to be the last because it changed its date
    eq_(app.etable_count(), 6)
    row = app.etable[5]
    eq_(row.date, '04/02/2007')
    eq_(row.description, 'second entry')
    eq_(row.increase, '80.00')


#---
def app_load_with_ref():
    app = TestApp()
    app.TXNS = [
        {'date': '20/07/2009', 'amount': '1', 'reference': 'txn1'},
        {'date': '20/07/2009', 'amount': '1', 'reference': 'txn1'},
    ]
    app.fake_import('foo', app.TXNS)
    app.iwin.import_selected_pane()
    return app

@with_app(app_load_with_ref)
def test_import_with_same_reference_twice(app):
    # When 2 txns have the same ref in an account, importing a file with the same ref would
    # cause a crash.
    app.fake_import('foo', app.TXNS)
    app.iwin.selected_target_account_index = 1 # no crash

#---
def app_load_then_import_with_ref(monkeypatch):
    monkeypatch.patch_today(2008, 1, 1)
    app = TestApp()
    app.doc.load_from_xml(testdata.filepath('moneyguru/with_references1.moneyguru'))
    app.mw.parse_file_for_import(testdata.filepath('moneyguru/with_references2.moneyguru'))
    return app

@with_app(app_load_then_import_with_ref)
def test_selected_target_account(app):
    # If a target account's reference matched the imported account, select it
    eq_(app.iwin.selected_target_account_index, 1)


#---
def app_import_moneyguru_file_with_expense_account():
    app = TestApp()
    app.doc.date_range = YearRange(date(2008, 1, 1))
    app.mw.parse_file_for_import(testdata.filepath('moneyguru', 'simple.moneyguru'))
    return app

@with_app(app_import_moneyguru_file_with_expense_account)
def test_account_panes(app):
    # There are only 2 account panes (one for each asset account). the expense account is not there
    eq_(len(app.iwin.panes), 2)
    eq_(app.iwin.panes[0].name, 'Account 1')
    eq_(app.iwin.panes[1].name, 'Account 2')


#---
def app_import_accountless_qif():
    app = TestApp()
    app.doc.date_range = YearRange(date(2007, 1, 1))
    app.mw.parse_file_for_import(testdata.filepath('qif/accountless.qif'))
    return app

@with_app(app_import_accountless_qif)
def test_account_tabs_has_default_account_name(app):
    # The account is just imported as 'Account'
    eq_(len(app.iwin.panes), 1)
    eq_(app.iwin.panes[0].name, 'Account')
    eq_(app.iwin.panes[0].count, 5)


#---
def app_import_accountless_qif_with_splits():
    app = TestApp()
    app.doc.date_range = YearRange(date(2008, 1, 1))
    app.mw.parse_file_for_import(testdata.filepath('qif/accountless_with_splits.qif'))
    return app

@with_app(app_import_accountless_qif_with_splits)
def test_dont_end_up_with_account_tabs_with_bogus_refs(app):
    # Previously, splits referring to account not present in the QIF has a None account
    eq_(len(app.iwin.panes), 1)
    eq_(app.iwin.panes[0].name, 'Account')
    eq_(app.iwin.panes[0].count, 2)

@with_app(app_import_accountless_qif_with_splits)
def test_transfers(app):
    # The transfer splits' account were correctly set
    eq_(len(app.itable), 2)
    eq_(app.itable[0].transfer_import, 'Payment Sent, Fee')
    eq_(app.itable[0].amount_import, '-1000.00')
    eq_(app.itable[1].transfer_import, 'Web Accept Payment Received, Fee')
    eq_(app.itable[1].amount_import, '18.95')

#---
def app_import_qif_with_empty_accounts():
    # like checkbook.qif, but with 2 extra empty accounts
    app = TestApp()
    app.doc.date_range = YearRange(date(2007, 1, 1))
    app.mw.parse_file_for_import(testdata.filepath('qif/empty_accounts.qif'))
    return app

@with_app(app_import_qif_with_empty_accounts)
def test_empty_account_dont_end_up_in_account_tabs(app):
    # We don't show empty accounts in the import window's tabs
    eq_(len(app.iwin.panes), 2)
    eq_(app.iwin.panes[0].name, 'Account 1')
    eq_(app.iwin.panes[1].name, 'Account 2')


LOW_DATE_FIELDS = [
    {'date': '5/11/2008', 'amount': '1'},
    {'date': '12/01/2009', 'amount': '1'},
    {'date': '01/02/2009', 'amount': '1'},
]

HIGH_DAY_FIELDS = [
    {'date': '02/01/2009', 'amount': '1'},
    {'date': '13/01/2009', 'amount': '1'},
]

HIGH_YEAR_FIELDS = [
    {'date': '02/01/1999', 'amount': '1'},
    {'date': '13/01/1999', 'amount': '1'},
]

#---
def app_import_txns_with_low_day_fields():
    app = TestApp()
    app.fake_import('foo', LOW_DATE_FIELDS)
    return app

@with_app(app_import_txns_with_low_day_fields)
def test_can_switch_fields_on_low_day(app):
    # all fields can be switched
    app.iwin.swap_type_list.select(SwapType.DayMonth)
    assert app.iwin.can_perform_swap()
    app.iwin.swap_type_list.select(SwapType.DayYear)
    assert app.iwin.can_perform_swap()
    app.iwin.swap_type_list.select(SwapType.MonthYear)
    assert app.iwin.can_perform_swap()

@with_app(app_import_txns_with_low_day_fields)
def test_switch_day_month(app):
    app.iwin.swap_type_list.select(SwapType.DayMonth)
    app.iwin.perform_swap()
    # Dates are sorted after swap
    # Note: This is day/month/year
    eq_(app.itable[0].date_import, '11/05/2008')
    eq_(app.itable[1].date_import, '02/01/2009')
    eq_(app.itable[2].date_import, '01/12/2009')


@with_app(app_import_txns_with_low_day_fields)
def test_switch_day_year(app):
    app.iwin.swap_type_list.select(SwapType.DayYear)
    app.iwin.perform_swap()
    # Dates are sorted after swap
    # Note: This is day/month/year
    eq_(app.itable[0].date_import, '09/02/2001')
    eq_(app.itable[1].date_import, '08/11/2005')
    eq_(app.itable[2].date_import, '09/01/2012')




#---
def app_import_txns_with_high_day_fields():
    app = TestApp()
    app.fake_import('foo', HIGH_DAY_FIELDS)
    return app

@with_app(app_import_txns_with_high_day_fields)
def test_can_switch_fields_on_high_day(app):
    # the day can't be switched with month
    app.iwin.swap_type_list.select(SwapType.DayMonth)
    assert not app.iwin.can_perform_swap()
    app.iwin.swap_type_list.select(SwapType.DayYear)
    assert app.iwin.can_perform_swap()
    app.iwin.swap_type_list.select(SwapType.MonthYear)
    assert app.iwin.can_perform_swap()


#---
def app_import_txns_with_high_year_fields():
    app = TestApp()
    app.fake_import('foo', HIGH_YEAR_FIELDS)
    return app

@with_app(app_import_txns_with_high_year_fields)
def test_can_switch_fields_on_high_year(app):
    # the year can't be switched because 99 is too high
    app.iwin.swap_type_list.select(SwapType.DayMonth)
    assert not app.iwin.can_perform_swap()
    app.iwin.swap_type_list.select(SwapType.DayYear)
    assert not app.iwin.can_perform_swap()
    app.iwin.swap_type_list.select(SwapType.MonthYear)
    assert not app.iwin.can_perform_swap()


#---
def app_import_txn_with_31st_day_in_date():
    # The date 31/07/2009 has a high day, and if we were to swap year and month, we'd be ending up
    # with an invalid date (31/09/2007).
    app = TestApp()
    app.fake_import('foo', [{'date': '31/07/2009', 'amount': '1'}])
    return app

@with_app(app_import_txn_with_31st_day_in_date)
def test_can_switch_fields_with_31st_as_day(app):
    # September has 30 days, so it's impossible to swap the month and the year.
    app.iwin.swap_type_list.select(SwapType.MonthYear)
    assert not app.iwin.can_perform_swap()


#---
def app_three_imports_two_of_them_with_low_date():
    app = TestApp()
    app.fake_import('foo1', LOW_DATE_FIELDS)
    app.fake_import('foo2', LOW_DATE_FIELDS)
    app.fake_import('foo3', HIGH_DAY_FIELDS)
    return app

@with_app(app_three_imports_two_of_them_with_low_date)
def test_switch_apply_to_all(app):
    # when the 'apply' argument is passed, the swucth happens in all applicable accounts
    app.iwin.swap_type_list.select(SwapType.DayMonth)
    app.iwin.perform_swap(apply=True)
    app.iwin.selected_pane_index = 1
    eq_(app.itable[0].date_import, '11/05/2008') # switched
    app.iwin.selected_pane_index = 2
    eq_(app.itable[0].date_import, '02/01/2009') # not switched


#---
def app_two_accounts_with_common_txn():
    app = TestApp()
    txns = [
        {
            'date': '5/11/2008',
            'transfer': 'second',
            'description':'foo',
            'payee': 'bar',
            'amount': '1',
        },
    ]
    loader = DictLoader(app.doc.default_currency, 'first', txns)
    loader.start_account()
    loader.account_info.name = 'second'
    loader.flush_account()
    loader.load()
    app.mw.loader = loader
    app.iwin.show()
    return app

@with_app(app_two_accounts_with_common_txn)
def test_switch_date_with_common_txn(app):
    # the transaction in the 2 accounts is the same. *don't* switch it twice!
    app.iwin.swap_type_list.select(SwapType.DayMonth)
    app.iwin.perform_swap(apply=True)
    eq_(app.itable[0].date_import, '11/05/2008')

@with_app(app_two_accounts_with_common_txn)
def test_switch_description_payee_with_common_txn(app):
    # same as with dates: don't switch twice
    app.iwin.swap_type_list.select(SwapType.DescriptionPayee)
    app.iwin.perform_swap(apply=True)
    eq_(app.itable[0].description_import, 'bar')
    eq_(app.itable[0].payee_import, 'foo')


#---
class ChangeStructure(ImportActionPlugin):
    NAME = "Structure Change Import Plugin"
    ACTION_NAME = "Structure change import"

    def perform_action(self, import_document, transactions, panes, selected_rows=None):

        imbalance_account = import_document.accounts.find('imbalance account', AccountType.Expense)

        for transaction in transactions:
            if len(transaction.splits) == 2:
                # Wow, this was actually something pretty hard to do...
                txn_copy = transaction.replicate()
                if txn_copy.splits[0].amount == 0:  # If an amount is zero, it's an int...
                    amount_value = 0
                    amount_currency = import_document.default_currency
                else:
                    amount_value = txn_copy.splits[0].amount.value
                    amount_currency = txn_copy.splits[0].amount.currency
                first_split_new_amount = Amount(amount_value+1, amount_currency)
                new_split_amount = Amount(-1.0, amount_currency)
                txn_copy.splits[0].amount = first_split_new_amount
                txn_copy.splits.append(Split(txn_copy, imbalance_account, new_split_amount))
                import_document.change_transaction(transaction, txn_copy)

class ChangeTransfer(ImportActionPlugin):
    """
    The point of this plugin is to change any transfer with the
    phrase 'automatic' to a checking account.
    """

    def always_perform_action(self):
        return True

    def perform_action(self, import_document, transactions, panes):
        auto_pays = []

        # We go through all of our transactions searching for the keyword
        # automatic.
        for txn in transactions:
            for split in txn.splits:
                if 'automatic' in split.account_name.lower():
                    # We collect up the actual account names marked for transfer
                    auto_pays.append(split.account_name)

        if not auto_pays:
            return

        checking = import_document.accounts.find('checking', AccountType.Asset)

        # Reassign our transfers to checking
        auto_pay_accounts = [import_document.accounts.find(ap) for ap in auto_pays]
        for account in auto_pay_accounts:
            import_document.transactions.reassign_account(account, checking)

#---
def app_with_structure_change_import_plugin():
    app = TestApp()
    app.set_plugins([ChangeStructure])

    txns = [
        {
            'date': '01/13/2014',
            'transfer': 'x',
            'description': 'foo',
            'payee': 'bar',
            'amount': '-1.00'
        },
        {
            'date': '12/10/2014',
            'transfer': 'x',
            'description': 'bar',
            'payee': 'bar',
            'amount': '0.00'
        },
        {
            'date': '12/10/2014',
            'transfer': 'x',
            'description': 'baz',
            'payee': 'bar',
            'amount': '1.00'
        }
    ]

    loader = DictLoader(app.doc.default_currency, 'first', txns)
    loader.start_account()
    loader.account_info.name = 'second'
    loader.flush_account()
    loader.load()
    app.mw.loader = loader
    app.iwin.show()
    return app

@with_app(app_with_structure_change_import_plugin)
def test_change_split_structure(app):
    # same as with dates: don't switch twice
    swap_list = app.iwin.swap_type_list
    eq_(app.iwin.swap_type_list[-1], ChangeStructure.ACTION_NAME)
    swap_list.select(-1)
    eq_(app.itable[0].transfer_import, 'x')
    eq_(app.itable[0].amount_import, '-1.00')
    eq_(app.itable[1].transfer_import, 'x')
    eq_(app.itable[1].amount_import, '0.00')
    eq_(app.itable[2].transfer_import, 'x')
    eq_(app.itable[2].amount_import, '1.00')
    app.iwin.perform_swap(apply=True)
    eq_(app.itable[0].transfer_import, 'x, imbalance account')
    eq_(app.itable[0].amount_import, '0.00')
    eq_(app.itable[1].transfer_import, 'x, imbalance account')
    eq_(app.itable[1].amount_import, '1.00')
    eq_(app.itable[2].transfer_import, 'x, imbalance account')
    eq_(app.itable[2].amount_import, '2.00')


#---
def app_import_checkbook_qif_with_existing_txns_and_change_import_plugin():
    app = app_import_checkbook_qif_with_existing_txns()
    app.set_plugins([ChangeStructure])
    return app

@with_app(app_import_checkbook_qif_with_existing_txns_and_change_import_plugin)
def test_match_then_run_plugin_that_calls_change_transaction(app):
    # We do the exact same thing as in test_match_then_import, but we run a plugin that calls
    # change_transaction() first to verify that we don't break the bindings.
    eq_(app.itable.row_count, 6) # we start with 6 lines
    app.itable.bind(2, 5)
    eq_(app.itable.row_count, 5) # because of the binding, we have 5 lines
    app.iwin.swap_type_list.select(-1)
    app.iwin.perform_swap(apply=ActionSelectionOptions.ApplyToAll)
    eq_(app.itable.row_count, 5) # we still have 5 lines because the binding wasn't broken.


#---
def app_with_transfer_change_import_plugin():
    app = TestApp()
    app.set_plugins([ChangeTransfer])

    txns = [
        {
            'date': '12/09/2014',
            'transfer': 'AUTOMATIC PAYMENT - THANK YOU',
            'description': 'foo',
            'payee': 'bar',
            'amount': '-3.21'
        },
        {
            'date': '12/10/2014',
            'transfer': 'PAYMENT AUTOMATICALLY RECEIVED',
            'description': 'foo',
            'payee': 'bar',
            'amount': '-20.22'
        },
        {
            'date': '12/10/2014',
            'transfer': 'GAS',
            'description': 'foo',
            'payee': 'bar',
            'amount': '20.23'
        }
    ]

    loader = DictLoader(app.doc.default_currency, 'first', txns)
    loader.start_account()
    loader.account_info.name = 'second'
    loader.flush_account()
    loader.load()
    app.mw.loader = loader
    app.iwin.show()
    return app

@with_app(app_with_transfer_change_import_plugin)
def test_switch_transfer_accounts(app):
    # Our action name is not manually selectable (since it is an always_perform)
    assert ChangeTransfer.ACTION_NAME not in app.iwin.swap_type_list
    eq_(app.itable[0].transfer_import, 'checking')
    eq_(app.itable[1].transfer_import, 'checking')
    eq_(app.itable[2].transfer_import, 'GAS')
<|MERGE_RESOLUTION|>--- conflicted
+++ resolved
@@ -1,18 +1,10 @@
 # Created By: Virgil Dupras
 # Created On: 2008-08-08
-<<<<<<< HEAD
 # Copyright 2015 Hardcoded Software (http://www.hardcoded.net)
-# 
-# This software is licensed under the "GPLv3" License as described in the "LICENSE" file, 
-# which should be included with this package. The terms are also available at 
+#
+# This software is licensed under the "GPLv3" License as described in the "LICENSE" file,
+# which should be included with this package. The terms are also available at
 # http://www.gnu.org/licenses/gpl-3.0.html
-=======
-# Copyright 2014 Hardcoded Software (http://www.hardcoded.net)
-#
-# This software is licensed under the "BSD" License as described in the "LICENSE" file,
-# which should be included with this package. The terms are also available at
-# http://www.hardcoded.net/licenses/bsd_license
->>>>>>> a6a03412
 
 from datetime import date
 
